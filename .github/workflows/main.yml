name: Elixir CI

on: [pull_request, push]

jobs:
  ci:
    name: ci
    runs-on: ubuntu-18.04
    strategy:
      matrix:
        include:
          - elixir: 1.10.4
            otp: 21.3
            run_vendored_tests: true
          - elixir: 1.11.4
            otp: 23.2
            run_vendored_tests: true
          - elixir: 1.12.3
            otp: 24.3
            run_vendored_tests: true
          - elixir: 1.13.4
            otp: 24.3
            run_dialyzer: true
          - elixir: 1.13.4
            otp: 24.3
          - elixir: 1.13.4
            otp: 25.0.2
            check_formatted: true
            run_credo: true
            run_coveralls: true
<<<<<<< HEAD
=======
          - elixir: 1.14.3
            otp: 25.2
>>>>>>> 7c90ea90
    steps:
      - uses: actions/checkout@v2
      - name: Set up Elixir
        uses: erlef/setup-beam@v1
        with:
          elixir-version: ${{ matrix.elixir }}
          otp-version: ${{ matrix.otp }}

      - name: Restore dependencies cache
        uses: actions/cache@v2
        with:
          path: deps
          key: ${{ runner.os }}-${{ matrix.otp }}-${{ matrix.elixir }}-mix-${{ hashFiles('**/mix.lock') }}
          restore-keys: |
            ${{ runner.os }}-${{ matrix.otp }}-${{ matrix.elixir }}-mix-${{ hashFiles('**/mix.lock') }}
            ${{ runner.os }}-${{ matrix.otp }}-${{ matrix.elixir }}-mix

      - name: Restore Dialyzer PLT cache
        uses: actions/cache@v2
        with:
          path: priv/plts
          key: ${{ runner.os }}-${{ matrix.otp }}-${{ matrix.elixir }}-plt-${{ hashFiles('**/priv/plts/dialyzer.plt.hash') }}
          restore-keys: |
            ${{ runner.os }}-${{ matrix.otp }}-${{ matrix.elixir }}-plt-${{ hashFiles('**/priv/plts/dialyzer.plt.hash') }}
            ${{ runner.os }}-${{ matrix.otp }}-${{ matrix.elixir }}-plt

      - name: Install dependencies
        run: mix deps.get

      - name: Check formatting
        run: mix format --check-formatted
        if: matrix.check_formatted

      - name: Run dialyzer
        run: mix dialyzer
        if: matrix.run_dialyzer

      - name: Run credo
        run: mix credo
        if: matrix.run_credo

      - name: Run tests
        run: mix test

      - name: Run vendored tests
        run: mix test test_vendored
        if: matrix.run_vendored_tests

      - name: Coveralls
        run: mix coveralls.github
        if: matrix.run_coveralls
        env:
          MIX_ENV: test
          GITHUB_TOKEN: ${{ secrets.GITHUB_TOKEN }}<|MERGE_RESOLUTION|>--- conflicted
+++ resolved
@@ -28,11 +28,8 @@
             check_formatted: true
             run_credo: true
             run_coveralls: true
-<<<<<<< HEAD
-=======
           - elixir: 1.14.3
             otp: 25.2
->>>>>>> 7c90ea90
     steps:
       - uses: actions/checkout@v2
       - name: Set up Elixir
